--- conflicted
+++ resolved
@@ -17,14 +17,6 @@
         </div>
       </div>
       
-<<<<<<< HEAD
-      
-
-    <div class="main-content">
-      <div class="container">
-        <div class="tournaments-header">
-          <h2 class="section-title">Torneos disponibles</h2>
-=======
       <div class="main-content">
         <div class="container">
           <div class="tournaments-header">
@@ -58,34 +50,7 @@
             <h3>Ha ocurrido un error</h3>
             <p>{{ apiErrors }}</p>
           </div>
->>>>>>> a6683c9a
           
-<<<<<<< Updated upstream
-          <!-- Estado de carga -->  
-          <div v-else-if="isLoading" class="loading-state">
-            <div class="spinner"></div>
-            <p>Cargando torneos...</p>
-          </div>
-          
-          <!-- Estado vacío -->
-          <div v-else-if="tournaments.length === 0" class="empty-state">
-            <svg xmlns="http://www.w3.org/2000/svg" width="48" height="48" viewBox="0 0 24 24" fill="none" stroke="currentColor" stroke-width="2" stroke-linecap="round" stroke-linejoin="round">
-              <circle cx="12" cy="12" r="10"></circle>
-              <line x1="12" y1="8" x2="12" y2="12"></line>
-              <line x1="12" y1="16" x2="12.01" y2="16"></line>
-            </svg>
-            <h3>No se encontraron torneos</h3>
-            <p>Intenta con otros filtros de búsqueda o vuelve más tarde.</p>
-          </div>
-          
-          <!-- Lista de torneos -->
-          <div v-else class="tournaments-grid">
-            <div 
-              v-for="tournament in tournaments"
-              :key="tournament.id"
-              :data-cy= " isSearching ? 'search-' + tournament.name : tournament.name"
-              class="tournament-card"
-=======
           <div class="search-bar">
             <input
               type="text"
@@ -94,7 +59,6 @@
               @keyup.enter="handleSearch"
               class="search-input"
               data-cy="input-search"
->>>>>>> Stashed changes
             >
             <button class="search-button" @click="handleSearch" data-cy="submit-search">
               <svg xmlns="http://www.w3.org/2000/svg" width="18" height="18" viewBox="0 0 24 24" fill="none" stroke="currentColor" stroke-width="2" stroke-linecap="round" stroke-linejoin="round">
@@ -187,58 +151,10 @@
                 </div>
               </div>
               
-<<<<<<< Updated upstream
-              <div class="tournament-content">
-                <div class="tournament-sport">
-                  {{ getTournamentTypeText(tournament.tournament_type) }}
-                </div>
-                <h3 class="tournament-title">{{ tournament.name }}</h3>
-                <div class="tournament-info">
-                  <div class="info-item">
-                    <svg xmlns="http://www.w3.org/2000/svg" width="16" height="16" viewBox="0 0 24 24" fill="none" stroke="currentColor" stroke-width="2" stroke-linecap="round" stroke-linejoin="round">
-                      <rect x="3" y="4" width="18" height="18" rx="2" ry="2"></rect>
-                      <line x1="16" y1="2" x2="16" y2="6"></line>
-                      <line x1="8" y1="2" x2="8" y2="6"></line>
-                      <line x1="3" y1="10" x2="21" y2="10"></line>
-                    </svg>
-                    <span>{{ formatDate(tournament.start_date) }} - {{ tournament.end_date ? formatDate(tournament.end_date) : 'En curso' }}</span>
-                  </div>
-                  <div class="info-item">
-                    <svg xmlns="http://www.w3.org/2000/svg" width="16" height="16" viewBox="0 0 24 24" fill="none" stroke="currentColor" stroke-width="2" stroke-linecap="round" stroke-linejoin="round">
-                      <path d="M17 21v-2a4 4 0 0 0-4-4H5a4 4 0 0 0-4 4v2"></path>
-                      <circle cx="9" cy="7" r="4"></circle>
-                      <path d="M23 21v-2a4 4 0 0 0-3-3.87"></path>
-                      <path d="M16 3.13a4 4 0 0 1 0 7.75"></path>
-                    </svg>
-                    <span>{{ tournament.players ? tournament.players.length : 0 }} participantes</span>
-                  </div>
-                  <div class="info-item">
-                    <svg xmlns="http://www.w3.org/2000/svg" width="16" height="16" viewBox="0 0 24 24" fill="none" stroke="currentColor" stroke-width="2" stroke-linecap="round" stroke-linejoin="round">
-                      <path d="M21 10c0 7-9 13-9 13s-9-6-9-13a9 9 0 0 1 18 0z"></path>
-                      <circle cx="12" cy="10" r="3"></circle>
-                    </svg>
-                    <span>{{ tournament.board_type === 'OTB' ? 'Presencial' : 'Online' }}</span>
-                  </div>
-                  <div class="info-item">
-                    <svg xmlns="http://www.w3.org/2000/svg" width="16" height="16" viewBox="0 0 24 24" fill="none" stroke="currentColor" stroke-width="2" stroke-linecap="round" stroke-linejoin="round">
-                      <circle cx="12" cy="12" r="10"></circle>
-                      <polyline points="12 6 12 12 16 14"></polyline>
-                    </svg>
-                    <span>{{ tournament.timeControl || 'Tiempo no especificado' }}</span>
-                  </div>
-                </div>
-                
-                <div class="tournament-footer">
-                  <router-link :to="`/tournamentdetail2/${tournament.id}`" :data-cy="`${tournament.name}`" class="view-details-btn">
-                    {{ tournament.name }}
-                  </router-link>
-                </div>
-=======
               <div class="tournament-footer">
                 <router-link :to="`/torneos/${tournament.id}`" class="view-details-btn">
                   Ver detalles
                 </router-link>
->>>>>>> Stashed changes
               </div>
             </div>
           </div>
@@ -307,84 +223,12 @@
             </div>
           </div>
           
-<<<<<<< Updated upstream
-          <!-- Paginación -->
-          <div class="pagination" v-if="totalPages > 1 && !isSearching">
-            <button 
-              class="pagination-btn" 
-              :disabled="currentPage === 1"
-              @click="goToPage(currentPage - 1)"
-              data-cy="previous-button"
-            >
-              <svg xmlns="http://www.w3.org/2000/svg" width="18" height="18" viewBox="0 0 24 24" fill="none" stroke="currentColor" stroke-width="2" stroke-linecap="round" stroke-linejoin="round">
-                <polyline points="15 18 9 12 15 6"></polyline>
-              </svg>
-            </button>
-            
-            <div class="pagination-pages">
-              <template v-for="page in displayedPages" :key="page">
-                <button 
-                  v-if="page !== '...'" 
-                  class="page-number" 
-                  :class="{ active: page === currentPage }"
-                  @click="goToPage(page)"
-                >
-                  {{ page }}
-                </button>
-                <span v-else class="page-ellipsis">...</span>
-              </template>
-            </div>
-            
-            <button 
-              class="pagination-btn" 
-              :disabled="currentPage === totalPages"
-              @click="goToPage(currentPage + 1)"
-              data-cy="next-button"
-            >
-              <svg xmlns="http://www.w3.org/2000/svg" width="18" height="18" viewBox="0 0 24 24" fill="none" stroke="currentColor" stroke-width="2" stroke-linecap="round" stroke-linejoin="round">
-                <polyline points="9 18 15 12 9 6"></polyline>
-              </svg>
-            </button>
-          </div>
-        </div>
-      </div>
-      <!-- Footer -->
-  <footer class="site-footer">
-    <div class="container">
-      <div class="footer-content">
-        <div class="footer-logo">
-          <h3>TournamentMaster</h3>
-          <p>La plataforma líder para gestión de torneos de ajedrez.</p>
-        </div>
-        
-        <div class="footer-authors">
-          <h4>Desarrollado por:</h4>
-          <div class="authors-list">
-            <div class="author">
-              <div class="author-avatar">
-                <!-- Iniciales o ícono -->
-                <span>AP</span>
-              </div>
-              <div class="author-info">
-                <span class="author-name">Alejandra Palma</span>
-              </div>
-            </div>
-            
-            <div class="author">
-              <div class="author-avatar">
-                <span>CC</span>
-              </div>
-              <div class="author-info">
-                <span class="author-name">Claudia Cuevas</span>
-              </div>
-=======
           <div class="author">
             <div class="author-avatar">
               <span>CC</span>
             </div>
             <div class="author-info">
               <span class="author-name">Claudia Cuevas</span>
->>>>>>> Stashed changes
             </div>
           </div>
         </div>
@@ -396,30 +240,12 @@
     </div>
   </div>
 </footer>
-  </div>
 </template>
 
 <script>
 import axios from 'axios'
 import { computed, onMounted, ref } from 'vue'
 import HeaderComponent from './Header.vue'
-<<<<<<< Updated upstream
-  
-  export default {
-    name: 'HomeView2',
-    components: {
-      HeaderComponent
-    },
-    setup() {
-      const tournaments = ref([])
-      const isLoading = ref(true)
-      const searchQuery = ref('')
-      const currentPage = ref(1)
-      const totalItems = ref(0)
-      const itemsPerPage = 5
-      const apiErrors = ref(null)
-      const isSearching = ref(false)
-=======
 
 export default {
   name: 'HomeView',
@@ -445,7 +271,6 @@
     const displayedPages = computed(() => {
       const pages = []
       const maxVisiblePages = 5
->>>>>>> Stashed changes
       
       if (totalPages.value <= maxVisiblePages) {
         for (let i = 1; i <= totalPages.value; i++) {
